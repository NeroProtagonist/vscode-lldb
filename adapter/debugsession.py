import sys
import logging
import os.path
import shlex
import traceback
import collections
import tempfile
import lldb
from . import expressions
from .stepfilters import StepFilter
from . import debugevents
from . import disassembly
from . import handles
from . import terminal
from . import formatters
from . import PY2, is_string, from_lldb_str, to_lldb_str, xrange

log = logging.getLogger('debugsession')
log.info('Imported')

# The maximum number of children we'll retrieve for a container value.
# This is to cope with the not yet initialized objects whose length fields contain garbage.
MAX_VAR_CHILDREN = 10000

class DebugSession:

    def __init__(self, event_loop, send_message):
        DebugSession.current = self
        self.event_loop = event_loop
        self.send_message = send_message
        self.var_refs = handles.StableHandles()
        self.ignore_bp_events = False
        self.breakpoints = dict() # { file_id : { line : SBBreakpoint } }
        self.fn_breakpoints = dict() # { name : SBBreakpoint }
        self.exc_breakpoints = []
        self.breakpoint_conditions = dict() # { bp_id : code_object }
        self.target = None
        self.process = None
        self.terminal = None
        self.launch_args = None
        self.process_launched = False
        self.show_disassembly = 'auto' # never | auto | always
        self.global_format = lldb.eFormatDefault
        self.disassembly_by_handle = handles.Handles()
        self.disassembly_by_addr = []
        self.request_seq = 1
        self.pending_requests = {} # { seq : on_complete }
        self.extension_poll = None
        self.stepfilter = StepFilter()

    def DEBUG_initialize(self, args):
        self.line_offset = 0 if args.get('linesStartAt1', True) else 1
        self.col_offset = 0 if args.get('columnsStartAt1', True) else 1

        self.debugger = lldb.debugger if lldb.debugger else lldb.SBDebugger.Create()
        self.interp = self.debugger.GetCommandInterpreter();
        log.info('LLDB version: %s', self.debugger.GetVersionString())
        self.debugger.SetAsync(True)

        self.debugger.HandleCommand('script import adapter, debugger')

        # The default event handler spams debug console each time we hit a brakpoint.
        # Tell debugger's event listener to ignore process state change events.
        default_listener = self.debugger.GetListener()
        default_listener.StopListeningForEventClass(self.debugger,
            lldb.SBProcess.GetBroadcasterClassName(), lldb.SBProcess.eBroadcastBitStateChanged)

        # Create our event listener and spawn a worker thread to poll it.
        self.event_listener = lldb.SBListener('DebugSession')
        listener_handler = debugevents.AsyncListener(self.event_listener,
                self.event_loop.make_dispatcher(self.handle_debugger_event))
        self.listener_handler_token = listener_handler.start()

        # Hook up debugger's stdout and stderr so we can redirect them to VSCode console
        r, w = os.pipe()
        read_end = os.fdopen(r, 'r')
        write_end = os.fdopen(w, 'w', 1) # line-buffered
        debugger_output_listener = debugevents.DebuggerOutputListener(read_end,
                self.event_loop.make_dispatcher(self.handle_debugger_output))
        self.debugger_output_listener_token = debugger_output_listener.start()
        self.debugger.SetOutputFileHandle(write_end, False)
        self.debugger.SetErrorFileHandle(write_end, False)
        sys.stdout = write_end
        sys.stderr = write_end
        return {
            'supportsConfigurationDoneRequest': True,
            'supportsEvaluateForHovers': True,
            'supportsFunctionBreakpoints': True,
            'supportsConditionalBreakpoints': True,
            'supportsHitConditionalBreakpoints': True,
            'supportsSetVariable': True,
            'supportsCompletionsRequest': True,
            'supportTerminateDebuggee': True,
            'supportsDelayedStackTraceLoading': True,
        }

    def DEBUG_launch(self, args):
        if args.get('request') == 'custom':
            return self.custom_launch(args)
        self.exec_commands(args.get('initCommands'))
        self.target = self.create_target(args)
        self.send_event('initialized', {})
        # defer actual launching till configurationDone request, so that
        # we can receive and set initial breakpoints before the target starts running
        self.do_launch = self.complete_launch
        self.launch_args = args
        return AsyncResponse

    def complete_launch(self, args):
        log.info('Launching...')
        self.exec_commands(args.get('preRunCommands'))
        flags = 0
        # argumetns
        target_args = args.get('args', None)
        if target_args is not None:
            if is_string(target_args):
                target_args = shlex.split(target_args)
            target_args = [to_lldb_str(arg) for arg in target_args]
        # environment
        env = args.get('env', None)
        envp = [to_lldb_str('%s=%s' % pair) for pair in os.environ.items()]
        if env is not None: # Convert dict to a list of 'key=value' strings
            envp = envp + ([to_lldb_str('%s=%s' % pair) for pair in env.items()])
        # stdio
        stdio, extra_flags = self.configure_stdio(args)
        flags |= extra_flags
        # working directory
        work_dir = opt_lldb_str(args.get('cwd', None))
        stop_on_entry = args.get('stopOnEntry', False)
        # launch!
        error = lldb.SBError()
        log.info('%s %s %s', target_args, envp, work_dir)
        self.process = self.target.Launch(self.event_listener,
            target_args, envp, stdio[0], stdio[1], stdio[2],
            work_dir, flags, stop_on_entry, error)
        if not error.Success():
            self.console_msg(error.GetCString())
            self.send_event('terminated', {})
            raise UserError('Process launch failed.')

        assert self.process.IsValid()
        self.process_launched = True

    def DEBUG_attach(self, args):
        pid = args.get('pid', None)
        program = args.get('program', None)
        if pid is None and program is None:
            raise UserError('Either the \'program\' or the \'pid\' must be specified.')
        self.exec_commands(args.get('initCommands'))
        self.target = self.create_target(args)
        self.send_event('initialized', {})
        self.do_launch = self.complete_attach
        self.launch_args = args
        return AsyncResponse

    def complete_attach(self, args):
        log.info('Attaching...')
        self.exec_commands(args.get('preRunCommands'))
        error = lldb.SBError()
        pid = args.get('pid', None)
        if pid is not None:
            if is_string(pid): pid = int(pid)
            self.process = self.target.AttachToProcessWithID(self.event_listener, pid, error)
        else:
            program = to_lldb_str(args['program'])
            self.process = self.target.AttachToProcessWithName(self.event_listener, program, False, error)
        if not error.Success():
            self.console_msg(error.GetCString())
            raise UserError('Failed to attach to the process.')
        assert self.process.IsValid()
        self.process_launched = False
        if not args.get('stopOnEntry', False):
            self.process.Continue()

    def custom_launch(self, args):
        self.exec_commands(args.get('initCommands'))
        self.target = self.debugger.GetSelectedTarget()
        if not self.target.IsValid():
            self.console_msg('Warning: target is invalid after running "initCommands"')
        self.target.GetBroadcaster().AddListener(self.event_listener, lldb.SBTarget.eBroadcastBitBreakpointChanged)
        self.send_event('initialized', {})
        self.do_launch = self.complete_custom_launch
        self.launch_args = args
        return AsyncResponse

    def complete_custom_launch(self, args):
        log.info('Custom launching...')
        self.exec_commands(args.get('preRunCommands'))
        self.process = self.target.GetProcess()
        if not self.process.IsValid():
            self.console_msg('Warning: process is invalid after running "preRunCommands"')
        self.process.GetBroadcaster().AddListener(self.event_listener, 0xFFFFFF)
        self.process_launched = False

    def create_target(self, args):
        program = args.get('program')
        if program is not None:
            load_dependents = not args.get('noDebug', False)
            error = lldb.SBError()
            target = self.debugger.CreateTarget(to_lldb_str(program), None, None, load_dependents, error)
            if not error.Success() and 'win32' in sys.platform:
                # On Windows, try appending '.exe' extension, to make launch configs more uniform.
                program += '.exe'
                error2 = lldb.SBError()
                target = self.debugger.CreateTarget(to_lldb_str(program), None, None, load_dependents, error2)
                if error2.Success():
                    args['program'] = program
                    error.Clear()
            if not error.Success():
                raise UserError('Could not initialize debug target: ' + error.GetCString())
        else:
            if args['request'] == 'launch':
                raise UserError('Program path is required for launch.')
            target = self.debugger.CreateTarget('') # OK if attaching by pid
        target.GetBroadcaster().AddListener(self.event_listener, lldb.SBTarget.eBroadcastBitBreakpointChanged)
        return target

    def pre_launch(self, args):
        expressions.init_formatters(self.debugger)
        self.stepfilter.set_filters(args.get('stepFilters'))

    def exec_commands(self, commands):
        if commands is not None:
            result = lldb.SBCommandReturnObject()
            for command in commands:
<<<<<<< HEAD
                self.interp.HandleCommand(str(command), result)
=======
                interp.HandleCommand(to_lldb_str(command), result)
>>>>>>> b6ed9272
                sys.stdout.flush()
                output = result.GetOutput() if result.Succeeded() else result.GetError()
                self.console_msg(output)
            sys.stdout.flush()

    def configure_stdio(self, args):
        stdio = args.get('stdio', None)
        missing = () # None is a valid value here, so we need a new one to designate 'missing'
        if isinstance(stdio, dict): # Flatten it into a list
            stdio = [stdio.get('stdin', missing),
                     stdio.get('stdout', missing),
                     stdio.get('stderr', missing)]
        elif stdio is None or is_string(stdio):
            stdio = [stdio] * 3
        elif isinstance(stdio, list):
            stdio.extend([missing] * (3-len(stdio))) # pad up to 3 items
        else:
            raise UserError('stdio must be either a string, a list or an object')
        # replace all missing's with the previous stream's value
        for i in range(0, len(stdio)):
            if stdio[i] == missing:
                stdio[i] = stdio[i-1] if i > 0 else None
        # Map '*' to None
        stdio = [None if s == '*' else s for s in stdio]
        # open a new terminal window if needed
        extra_flags = 0
        if None in stdio:
            term_type = args.get('terminal', 'console')
            if 'win32' not in sys.platform:
                if term_type in ['integrated', 'external']:
                    self.terminal = terminal.create(
                        lambda args: self.spawn_vscode_terminal(kind=term_type, args=args))
                    term_fd = self.terminal.tty
                else:
                    term_fd = None # that'll send them to VSCode debug console
            else: # Windows
                no_console = 'false' if term_type == 'external' else 'true'
                os.environ['LLDB_LAUNCH_INFERIORS_WITHOUT_CONSOLE'] = no_console
                term_fd = None # no other options on Windows
            stdio = [term_fd if s is None else to_lldb_str(s) for s in stdio]
        return stdio, extra_flags

    def spawn_vscode_terminal(self, kind, args=[], cwd='', env={}, title='Debuggee'):
        on_complete = lambda ok, body: None
        self.send_request('runInTerminal', {
                'kind': kind, 'cwd': cwd, 'args': args, 'env': env, 'title': title
            }, on_complete)

    def DEBUG_setBreakpoints(self, args):
        if self.launch_args.get('noDebug', False):
            return

        result = []
        self.ignore_bp_events = True
        source = args['source']

        # Disassembly breakpoints have only sourceReference, normal breakpoints have a file path.
        in_dasm = True
        file_id = source.get('sourceReference')
        if file_id is None:
            file_id = opt_lldb_str(source.get('path'))
            in_dasm = False

        if file_id is not None:
            req_bps = args['breakpoints']
            req_bp_lines = [req['line'] for req in req_bps]
            # Existing breakpints indexed by line
            curr_bps = self.breakpoints.setdefault(file_id, {})
            # Existing breakpints that were removed
            for line, bp in list(curr_bps.items()):
                if line not in req_bp_lines:
                    self.target.BreakpointDelete(bp.GetID())
                    del curr_bps[line]
                    self.breakpoint_conditions.pop(bp.GetID(), None)
            # Added or updated
            for req in req_bps:
                line = req['line']
                bp = curr_bps.get(line, None)
                if bp is None:
                    if not in_dasm:
                        # LLDB is pretty finicky about breakpoint location path exactly matching
                        # the source path found in debug info.  Unfortunately, this means that
                        # '/some/dir/file.c' and '/some/dir/./file.c' are not considered the same
                        # file, and debug info contains un-normalized paths like this pretty often.
                        # The workaroud is to set a breakpoint by file name and line only, then
                        # check all resolved locations and filter out the ones that don't match
                        # the full path.
                        file_name = os.path.basename(file_id)
                        bp = self.target.BreakpointCreateByLocation(file_name, line)
                        for loc in bp:
                            fs = loc.GetAddress().GetLineEntry().GetFileSpec()
                            if fs.IsValid():
                                bp_path = self.map_path_to_local(fs.fullpath)
                                if not same_path(bp_path, file_id):
                                    loc.SetEnabled(False)
                    else:
                        dasm = self.disassembly_by_handle.get(file_id)
                        addr = dasm.address_by_line_num(line)
                        bp = self.target.BreakpointCreateByAddress(addr)
                        bp.dont_resolve = True
                    self.set_bp_condition(bp, req)
                    curr_bps[line] = bp
                result.append(self.make_bp_resp(bp))
        else:
            result.append({'verified': False})

        self.ignore_bp_events = False
        return { 'breakpoints': result }

    def DEBUG_setFunctionBreakpoints(self, args):
        if self.launch_args.get('noDebug', False):
            return

        result = []
        self.ignore_bp_events = True
        # Breakpoint requests indexed by function name
        req_bps = args['breakpoints']
        req_bp_names = [req['name'] for req in req_bps]
        # Existing breakpints that were removed
        for name,bp in list(self.fn_breakpoints.items()):
            if name not in req_bp_names:
                self.target.BreakpointDelete(bp.GetID())
                del self.fn_breakpoints[name]
                self.breakpoint_conditions.pop(bp.GetID(), None)
        # Added or updated
        result = []
        for req in req_bps:
            name = req['name']
            bp = self.fn_breakpoints.get(name, None)
            if bp is None:
                if name.startswith('/re '):
                    bp = self.target.BreakpointCreateByRegex(to_lldb_str(name[4:]))
                else:
                    bp = self.target.BreakpointCreateByName(to_lldb_str(name))
                self.set_bp_condition(bp, req)
                self.fn_breakpoints[name] = bp
            result.append(self.make_bp_resp(bp))
        self.ignore_bp_events = False

        return { 'breakpoints': result }

    # Sets up breakpoint stopping condition
    def set_bp_condition(self, bp, req):
        cond = opt_lldb_str(req.get('condition', None))
        if cond is not None:
            if cond.startswith('/nat '):
                # LLDB native expression
                bp.SetCondition(cond[5:])
            else:
                if cond.startswith('/py '):
                    # Python expression
                    pp_cond = expressions.preprocess_varsubsts(cond[4:])
                    try:
                        pycode = compile(pp_cond, '<string>', 'eval')
                    except Exception as e:
                        self.console_msg('Could not set breakpoint condition "%s": %s' % (cond, str(e)))
                        return

                    def eval_condition(frame, eval_globals):
                        self.set_selected_frame(frame)
                        eval_globals['__frame_vars'] = expressions.PyEvalContext(frame)
                        return eval(pycode, eval_globals, {})
                else:
                    # Simple expression
                    pp_cond = expressions.preprocess(cond)
                    try:
                        pycode = compile(pp_cond, '<string>', 'eval')
                    except Exception as e:
                        self.console_msg('Could not set breakpoint condition "%s": %s' % (cond, str(e)))
                        return

                    def eval_condition(frame, eval_globals):
                        return eval(pycode, self.pyeval_globals, expressions.PyEvalContext(frame))

                self.breakpoint_conditions[bp.GetID()] = eval_condition
                bp.SetScriptCallbackFunction('adapter.debugsession.on_breakpoint_hit')

        ignoreCount = req.get('hitCondition', None)
        if ignoreCount is not None:
            try:
                bp.SetIgnoreCount(int(ignoreCount))
            except ValueError:
                self.console_msg('Could not parse hit count: %s' % ignoreCount)

    # Create breakpoint location info for a response message.
    def make_bp_resp(self, bp):
        if getattr(bp, 'dont_resolve', False): # these originate from disassembly
             return { 'id': bp.GetID(), 'verified': True }
        bp_resp =  { 'id': bp.GetID() }
        for bp_loc in bp:
            if bp_loc.IsEnabled():
                le = bp_loc.GetAddress().GetLineEntry()
                fs = le.GetFileSpec()
                path = self.map_path_to_local(fs.fullpath)
                bp_resp['source'] = { 'name': fs.basename, 'path': path }
                bp_resp['line'] = le.line
                bp_resp['verified'] = True
                break
        return bp_resp

    def should_stop_on_bp(self, bp_id, frame, internal_dict):
        cond = self.breakpoint_conditions.get(bp_id)
        if cond is None:
            return True
        try:
            return cond(frame, internal_dict)
        except Exception as e:
            self.console_msg('Could not evaluate breakpoint condition: %s' % traceback.format_exc())
            return True

    def DEBUG_setExceptionBreakpoints(self, args):
        if not self.launch_args.get('noDebug', False):
            filters = args['filters']
            for bp in self.exc_breakpoints:
                self.target.BreakpointDelete(bp.GetID())
            self.exc_breakpoints = []

            set_all = 'all' in filters
            set_uncaught = 'uncaught' in filters
            for lang in self.launch_args.get('sourceLanguages', []):
                language = languages.get(lang.lower())
                if language is not None:
                    if set_all:
                        bp = language['ef_throw'](self.target)
                        self.exc_breakpoints.append(bp)
                    if set_uncaught:
                        bp = language['ef_uncaught'](self.target)
                        self.exc_breakpoints.append(bp)
                else:
                    self.console_msg('Unknown source language: %s' % lang)

    def DEBUG_configurationDone(self, args):
        try:
            self.pre_launch(self.launch_args)
            result = self.do_launch(self.launch_args)
            # do_launch is asynchronous so we need to send its result
            self.send_response(self.launch_args['response'], result)
        except Exception as e:
            self.send_response(self.launch_args['response'], e)
        # LLDB doesn't seem to automatically generate a stop event for stop_on_entry
        check_for_stop = self.launch_args.get('stopOnEntry') or self.launch_args.get('request') == 'custom'
        if self.process is not None and check_for_stop and self.process.is_stopped:
            self.notify_target_stopped(None)

    def DEBUG_pause(self, args):
        error = self.process.Stop()
        if error.Fail():
            raise UserError(error.GetCString())

    def DEBUG_continue(self, args):
        self.before_resume()
        error = self.process.Continue()
        if error.Fail():
            raise UserError(error.GetCString())

    def DEBUG_next(self, args):
        self.before_resume()
        tid = args['threadId']
        thread = self.process.GetThreadByID(tid)
        if not self.in_disassembly(thread.GetFrameAtIndex(0)):
            thread.StepOver()
        else:
            thread.StepInstruction(True)

    def DEBUG_stepIn(self, args):
        self.before_resume()
        tid = args['threadId']
        thread = self.process.GetThreadByID(tid)
        if not self.in_disassembly(thread.GetFrameAtIndex(0)):
            filters = self.stepfilter.getFilters();
            if filters is not None:
                result = lldb.SBCommandReturnObject()
                self.interp.HandleCommand(str('thread step-in -r ' + filters), result)
                if not result.Succeeded():
                    raise Exception('thread step-in failed with error' + result.GetError())
            else:
                thread.StepInto();
        else:
            thread.StepInstruction(False)


    def DEBUG_stepOut(self, args):
        self.before_resume()
        tid = args['threadId']
        thread = self.process.GetThreadByID(tid)
        thread.StepOut()

    def DEBUG_threads(self, args):
        threads = []
        for thread in self.process:
            tid = thread.GetThreadID()
            threads.append({ 'id': tid, 'name': '%s:%d' % (thread.GetName(), tid) })
        return { 'threads': threads }

    def DEBUG_stackTrace(self, args):
        thread = self.process.GetThreadByID(args['threadId'])
        start_frame = args.get('startFrame', 0)
        levels = args.get('levels', sys.maxsize)
        if start_frame + levels > thread.num_frames:
            levels = thread.num_frames - start_frame
        stack_frames = []
        for i in range(start_frame, start_frame + levels):
            frame = thread.frames[i]
            stack_frame = { 'id': self.var_refs.create(frame, (thread.GetThreadID(), i), None) }
            fn_name = frame.GetFunctionName()
            if fn_name is None:
                fn_name = str(frame.GetPCAddress())
            stack_frame['name'] = fn_name

            if not self.in_disassembly(frame):
                le = frame.GetLineEntry()
                if le.IsValid():
                    fs = le.GetFileSpec()
                    # VSCode gets confused if the path contains funky stuff like a double-slash
                    full_path = self.map_path_to_local(fs.fullpath)
                    stack_frame['source'] = { 'name': fs.basename, 'path': full_path }
                    stack_frame['line'] = le.GetLine()
                    stack_frame['column'] = le.GetColumn()
            else:
                pc_sbaddr = frame.GetPCAddress()
                pc_addr = pc_sbaddr.GetLoadAddress(self.target)
                dasm = disassembly.find(self.disassembly_by_addr, pc_addr)
                if dasm is None:
                    log.info('Creating new disassembly for %x', pc_addr)
                    dasm = disassembly.Disassembly(pc_sbaddr, self.target)
                    disassembly.insert(self.disassembly_by_addr, dasm)
                    dasm.source_ref = self.disassembly_by_handle.create(dasm)
                stack_frame['source'] = dasm.get_source_ref()
                stack_frame['line'] = dasm.line_num_by_address(pc_addr)
                stack_frame['column'] = 0

            if not frame.GetLineEntry().IsValid():
                stack_frame['presentationHint'] = 'subtle' # No line debug info.

            stack_frames.append(stack_frame)
        return { 'stackFrames': stack_frames, 'totalFrames': len(thread) }

    def in_disassembly(self, frame):
        le = frame.GetLineEntry()
        if self.show_disassembly == 'never':
            return False
        elif self.show_disassembly == 'always':
            return True
        else:
            return not le.IsValid()

    def DEBUG_source(self, args):
        sourceRef = int(args['sourceReference'])
        dasm = self.disassembly_by_handle.get(sourceRef)
        return { 'content': dasm.get_source_text(), 'mimeType': 'text/x-lldb.disassembly' }

    def DEBUG_scopes(self, args):
        frame_id = args['frameId']
        frame = self.var_refs.get(frame_id)
        locals = { 'name': 'Local', 'variablesReference': frame_id, 'expensive': False }
        statics_scope_handle = self.var_refs.create(StaticsScope(frame), '[stat]', frame_id)
        statics = { 'name': 'Static', 'variablesReference': statics_scope_handle, 'expensive': False }
        regs_scope_handle = self.var_refs.create(RegistersScope(frame), '[regs]', frame_id)
        registers = { 'name': 'CPU Registers', 'variablesReference': regs_scope_handle, 'expensive': False }
        return { 'scopes': [locals, statics, registers] }

    def DEBUG_variables(self, args):
        container_handle = args['variablesReference']
        container = self.var_refs.get(container_handle)
        if container is None:
            log.error('Invalid variables reference: %d', container_handle)
            return

        variables = collections.OrderedDict()
        if isinstance(container, lldb.SBFrame):
            # args, locals, statics, in_scope_only
            vars_iter = SBValueListIter(container.GetVariables(True, True, False, True))
            # Check if we have a return value from the last called function (usually after StepOut).
            ret_val = container.GetThread().GetStopReturnValue()
            if ret_val.IsValid():
                name, value, dtype, handle = self.parse_var(ret_val, self.global_format, container_handle)
                name = '[return value]'
                variable = { 'name': name, 'value': value, 'type': dtype, 'variablesReference': handle }
                variables[name] = variable
        elif isinstance(container, StaticsScope):
            vars_iter = SBValueListIter(container.frame.GetVariables(False, False, True, True))
        elif isinstance(container, RegistersScope):
            vars_iter = SBValueListIter(container.frame.GetRegisters())
        elif isinstance(container, lldb.SBValue):
            vars_iter = SBValueChildrenIter(container)

        for var in vars_iter:
            name, value, dtype, handle = self.parse_var(var, self.global_format, container_handle)
            if name is None: # Sometimes LLDB returns junk entries with empty names and values
                continue
            variable = { 'name': name, 'value': value, 'type': dtype, 'variablesReference': handle }
            # Ensure proper variable shadowing: if variable of the same name had already been added,
            # remove it and insert the new instance at the end.
            if name in variables:
                del variables[name]
            variables[name] = variable

        variables = list(variables.values())

        # If this node was synthetic (i.e. a product of a visualizer),
        # append [raw] pseudo-child, which can be expanded to show the raw view.
        if isinstance(container, lldb.SBValue) and container.IsSynthetic():
            handle = self.var_refs.create(container.GetNonSyntheticValue(), '[raw]', container_handle)
            variable = { 'name': '[raw]', 'value': container.GetTypeName(), 'variablesReference': handle }
            variables.append(variable)

        return { 'variables': variables }

    def DEBUG_completions(self, args):
<<<<<<< HEAD
        text = str(args['text'])
=======
        interp = self.debugger.GetCommandInterpreter()
        text = to_lldb_str(args['text'])
>>>>>>> b6ed9272
        column = int(args['column'])
        matches = lldb.SBStringList()
        result = self.interp.HandleCompletion(text, column-1, 0, -1, matches)
        targets = []
        for match in matches:
            targets.append({ 'label': match })
        return { 'targets': targets }

    def DEBUG_evaluate(self, args):
        if self.process is None: # Sometimes VSCode sends 'evaluate' before launching a process...
            log.error('evaluate without a process')
            return { 'result': '' }
        context = args.get('context')
        expr = to_lldb_str(args['expression'])
        if context in ['watch', 'hover']:
            return self.evaluate_expr(args, expr)
        elif expr.startswith('?'): # "?<expr>" in 'repl' context
            return self.evaluate_expr(args, expr[1:])
        # Else evaluate as debugger command
        frame = self.var_refs.get(args.get('frameId'), None)
        result = self.execute_command_in_frame(expr, frame)
        output = result.GetOutput() if result.Succeeded() else result.GetError()
        # returning output as result would display all line breaks as '\n'
        self.console_msg(output)
        return { 'result': '' }

    def execute_command_in_frame(self, command, frame):
        # set up evaluation context
        if frame is not None:
            self.set_selected_frame(frame)
        # evaluate
        result = lldb.SBCommandReturnObject()
        if '\n' not in command:
<<<<<<< HEAD
            self.interp.HandleCommand(str(command), result)
=======
            interp.HandleCommand(to_lldb_str(command), result)
>>>>>>> b6ed9272
        else:
            # multiline command
            tmp_file = tempfile.NamedTemporaryFile()
            log.info('multiline command in %s', tmp_file.name)
            tmp_file.write(to_lldb_str(command))
            tmp_file.flush()
            filespec = lldb.SBFileSpec()
            filespec.SetDirectory(os.path.dirname(tmp_file.name))
            filespec.SetFilename(os.path.basename(tmp_file.name))
            context = lldb.SBExecutionContext(frame)
            options = lldb.SBCommandInterpreterRunOptions()
            self.interp.HandleCommandsFromFile(filespec, context, options, result)
        sys.stdout.flush()
        return result

    # Selects a frame in LLDB context.
    def set_selected_frame(self, frame):
        thread = frame.GetThread()
        thread.SetSelectedFrame(frame.GetFrameID())
        process = thread.GetProcess()
        process.SetSelectedThread(thread)
        lldb.frame = frame
        lldb.thread = thread
        lldb.process = process
        lldb.target = process.GetTarget()

    def evaluate_expr(self, args, expr):
        frame_id = args.get('frameId') # May be null
        # parse format suffix, if any
        format = self.global_format
        for suffix, fmt in self.format_codes:
            if expr.endswith(suffix):
                format = fmt
                expr = expr[:-len(suffix)]
                break

        frame = self.var_refs.get(frame_id, None)
        result = self.evaluate_expr_in_frame(expr, frame)
        if isinstance(result, lldb.SBError):
            error_message = result.GetCString()
            if args['context'] == 'repl':
                self.console_msg(error_message)
                return None
            else:
                raise UserError(error_message.replace('\n', '; '), no_console=True)
        elif isinstance(result, expressions.Value):
            _, value, dtype, handle = self.parse_var(result.sbvalue, format)
            return { 'result': value, 'type': dtype, 'variablesReference': handle }
        else: # Some Python value
            return { 'result': str(result), 'variablesReference': 0 }

    # Evaluating these names causes LLDB exit, not sure why.
    pyeval_globals = { 'exit':None, 'quit':None, 'globals':None }

    # Evaluates expr in the context of frame (or in global context if frame is None)
    # Returns expressions.Value or SBValue on success, SBError on failure.
    def evaluate_expr_in_frame(self, expr, frame):
        if expr.startswith('/nat '):
            # Using LLDB native evaluator
            expr = expr[5:]
            if frame is not None:
                result = frame.EvaluateExpression(expr) # In frame context
            else:
                result = self.target.EvaluateExpression(expr) # In global context
            error = result.GetError()
            if error.Success():
                return result
            else:
                return error
        else:
            if frame is None: # Use the currently selected frame
                frame = self.process.GetSelectedThread().GetSelectedFrame()

            if expr.startswith('/py '):
                # Python expression
                expr = expressions.preprocess_varsubsts(expr[4:])
                self.set_selected_frame(frame)
                import __main__
                eval_globals = getattr(__main__, self.debugger.GetInstanceName() + '_dict')
                eval_globals['__frame_vars'] = expressions.PyEvalContext(frame)
                eval_locals = {}
            else:
                # Simple expression
                expr = expressions.preprocess(expr)
                eval_globals = self.pyeval_globals
                eval_locals = expressions.PyEvalContext(frame)

            try:
                log.debug('Evaluating %s', expr)
                return eval(expr, eval_globals, eval_locals)
            except Exception as e:
                log.debug('Evaluation error: %s', traceback.format_exc())
                error = lldb.SBError()
                error.SetErrorString(to_lldb_str(str(e)))
                return error

    format_codes = [(',h', lldb.eFormatHex),
                    (',x', lldb.eFormatHex),
                    (',o', lldb.eFormatOctal),
                    (',d', lldb.eFormatDecimal),
                    (',b', lldb.eFormatBinary),
                    (',f', lldb.eFormatFloat),
                    (',p', lldb.eFormatPointer),
                    (',u', lldb.eFormatUnsigned),
                    (',s', lldb.eFormatCString),
                    (',y', lldb.eFormatBytes),
                    (',Y', lldb.eFormatBytesWithASCII)]

    def parse_var(self, var, format, parent_handle=None):
        name = var.GetName()
        value = self.get_var_value(var, format)
        dtype = var.GetTypeName()
        # Synthetic vars will at least have the [raw] child.
        if var.GetNumChildren() > 0 or var.IsSynthetic():
            handle = self.var_refs.create(var, name, parent_handle)
            if value is None:
                value = dtype
            if value is None:
                value = ''
        else:
            handle = 0
            if value is None:
                value = '<not available>'
        return name, value, dtype, handle

    def get_var_value(self, var, format):
        expressions.analyze(var)
        var.SetFormat(format)
        is_pointer = var.GetType().GetTypeClass() in [lldb.eTypeClassPointer,
                                                      lldb.eTypeClassReference]
        if is_pointer and format == lldb.eFormatDefault:
            # For pointers and references, when format is eFormatDefault, fall through
            # to var.GetSummary() below which will extract the summary of the object it points to.
            value = None
        else:
            value = var.GetValue()

        if value is None:
            value = var.GetSummary()
            if value is not None:
                value = value.replace('\n', '') # VSCode won't display line breaks
        if value is not None:
            value = from_lldb_str(value)
        return value

    # Clears out cached state that become invalid once debuggee resumes.
    def before_resume(self):
        self.var_refs.reset()

    def DEBUG_setVariable(self, args):
        container = self.var_refs.get(args['variablesReference'])
        if container is None:
            raise Exception('Invalid variables reference')

        name = to_lldb_str(args['name'])
        if isinstance(container, lldb.SBFrame):
            # args, locals, statics, in_scope_only
            var = container.FindVariable(name)
        elif isinstance(container, lldb.SBValue):
            var = container.GetChildMemberWithName(name)
            if not var.IsValid():
                var = container.GetValueForExpressionPath(name)
        if not var.IsValid():
            raise Exception('Could not get a child with name ' + name)

        error = lldb.SBError()
        if not var.SetValueFromCString(to_lldb_str(args['value']), error):
            raise UserError(error.GetCString())
        return { 'value': self.get_var_value(var, self.global_format) }

    def DEBUG_disconnect(self, args):
        if self.launch_args is not None:
            self.exec_commands(self.launch_args.get('exitCommands'))
        if self.process:
            if args.get('terminateDebuggee', self.process_launched):
                self.process.Kill()
            else:
                self.process.Detach()
        self.process = None
        self.target = None
        self.terminal = None
        self.listener_handler_token = None
        self.event_loop.stop()

    def DEBUG_test(self, args):
        self.console_msg('TEST\n')

    def DEBUG_showDisassembly(self, args):
        value = args.get('value', 'toggle')
        if value == 'toggle':
            self.show_disassembly = 'auto' if self.show_disassembly != 'auto' else 'always'
        else:
            self.show_disassembly = value
        self.refresh_client_display()

    def DEBUG_displayFormat(self, args):
        value = args.get('value', 'auto')
        if value == 'hex':
            self.global_format = lldb.eFormatHex
        elif value == 'decimal':
            self.global_format = lldb.eFormatDecimal
        elif value == 'binary':
            self.global_format = lldb.eFormatBinary
        else:
            self.global_format = lldb.eFormatDefault
        self.refresh_client_display()

    def DEBUG_provideContent(self, args):
        return { 'content': self.provide_content(args['uri']) }

    def DEBUG_longPoll(self, args):
        self.extension_poll = args['response']
        return AsyncResponse

    # Fake a target stop to force VSCode to refresh the display
    def refresh_client_display(self):
        thread_id = self.process.GetSelectedThread().GetThreadID()
        self.send_event('continued', { 'threadId': thread_id,
                                       'allThreadsContinued': True })
        self.send_event('stopped', { 'reason': 'mode switch',
                                     'threadId': thread_id,
                                     'allThreadsStopped': True })

    # handles messages from VSCode debug client
    def handle_message(self, message):
        if message is None:
            # Client connection lost; treat this the same as a normal disconnect.
            self.DEBUG_disconnect(None)
            return

        if message['type'] == 'response':
            seq = message['request_seq']
            on_complete = self.pending_requests.get(seq)
            if on_complete is None:
                log.error('Received response without pending request, seq=%d', seq)
                return
            del self.pending_requests[seq]
            if message['success']:
                on_complete(True, message.get('body'))
            else:
                on_complete(False, message.get('message'))
        else: # request
            command =  message['command']
            args = message.get('arguments', {})
            # Prepare response - in case the handler is async
            response = { 'type': 'response', 'command': command,
                         'request_seq': message['seq'], 'success': False }
            args['response'] = response

            log.debug('### Handling command: %s', command)
            handler = getattr(self, 'DEBUG_' + command, None)
            if handler is not None:
                try:
                    result = handler(args)
                    # `result` being an AsyncResponse means that the handler is asynchronous and
                    # will respond at a later time.
                    if result is AsyncResponse: return
                    self.send_response(response, result)
                except Exception as e:
                    self.send_response(response, e)
            else:
                log.warning('No handler for %s', command)
                response['success'] = False
                self.send_message(response)

    # sends response with `result` as a body
    def send_response(self, response, result):
        if result is None or isinstance(result, dict):
            response['success'] = True
            response['body'] = result
        elif isinstance(result, UserError):
            if not result.no_console:
                self.console_msg('Error: ' + str(result))
            response['success'] = False
            response['body'] = { 'error': { 'id': 0, 'format': str(result), 'showUser': True } }
        elif isinstance(result, Exception):
            tb = traceback.format_exc()
            log.error('Internal debugger error:\n%s', tb)
            self.console_msg('Internal debugger error:\n' + tb)
            msg = 'Internal debugger error: ' + str(result)
            response['success'] = False
            response['body'] = { 'error': { 'id': 0, 'format': msg, 'showUser': True } }
        else:
            assert False, "Invalid result type: %s" % result
        self.send_message(response)

    # Send a request to VSCode. When response is received, on_complete(True, request.body)
    # will be called on success, or on_complete(False, request.message) on failure.
    def send_request(self, command, args, on_complete):
        request = { 'type': 'request', 'seq': self.request_seq, 'command': command,
                    'arguments': args }
        self.pending_requests[self.request_seq] = on_complete
        self.request_seq += 1
        self.send_message(request)

    # Send request to VSCode extension.
    def send_extension_event(self, args):
        self.send_response(self.extension_poll, args)
        self.extension_poll = None

    # Handles debugger notifications
    def handle_debugger_event(self, event):
        if lldb.SBProcess.EventIsProcessEvent(event):
            ev_type = event.GetType()
            if ev_type == lldb.SBProcess.eBroadcastBitStateChanged:
                state = lldb.SBProcess.GetStateFromEvent(event)
                if state == lldb.eStateStopped:
                    if not lldb.SBProcess.GetRestartedFromEvent(event):
                        self.notify_target_stopped(event)
                elif state == lldb.eStateRunning:
                    self.send_event('continued', { 'threadId': 0, 'allThreadsContinued': True })
                elif state == lldb.eStateExited:
                    exit_code = self.process.GetExitStatus()
                    self.console_msg('Process exited with code %d' % exit_code)
                    self.send_event('exited', { 'exitCode': exit_code })
                    self.send_event('terminated', {}) # TODO: VSCode doesn't seem to handle 'exited' for now
                elif state in [lldb.eStateCrashed, lldb.eStateDetached]:
                    self.send_event('terminated', {})
            elif ev_type & (lldb.SBProcess.eBroadcastBitSTDOUT | lldb.SBProcess.eBroadcastBitSTDERR) != 0:
                self.notify_stdio(ev_type)
        elif lldb.SBBreakpoint.EventIsBreakpointEvent(event) and not self.ignore_bp_events:
            self.notify_breakpoint(event)

    def notify_target_stopped(self, lldb_event):
        event = { 'allThreadsStopped': True } # LLDB always stops all threads
        # Find the thread that caused this stop
        stopped_thread = None
        # Check the currently selected thread first
        thread = self.process.GetSelectedThread()
        if thread is not None and thread.IsValid():
            stop_reason = thread.GetStopReason()
            if stop_reason != lldb.eStopReasonInvalid and stop_reason != lldb.eStopReasonNone:
                stopped_thread = thread
        # Fall back to scanning all threads in process
        if stopped_thread is None:
            for thread in self.process:
                stop_reason = thread.GetStopReason()
                if stop_reason != lldb.eStopReasonInvalid and stop_reason != lldb.eStopReasonNone:
                    stopped_thread = thread
                    self.process.SetSelectedThread(stopped_thread)
                    break
        # Analyze stop reason
        if stopped_thread is not None:
            if stop_reason == lldb.eStopReasonBreakpoint:
                bp_id = thread.GetStopReasonDataAtIndex(0)
                for bp in self.exc_breakpoints:
                    if bp.GetID() == bp_id:
                        stop_reason_str = 'exception'
                else:
                    stop_reason_str = 'breakpoint'
            elif stop_reason == lldb.eStopReasonTrace or stop_reason == lldb.eStopReasonPlanComplete:
                stop_reason_str = 'step'
            else:
                # Print stop details for these types
                if stop_reason == lldb.eStopReasonWatchpoint:
                    stop_reason_str = 'watchpoint'
                elif stop_reason == lldb.eStopReasonSignal:
                    stop_reason_str = 'signal'
                elif stop_reason == lldb.eStopReasonException:
                    stop_reason_str = 'exception'
                else:
                    stop_reason_str = 'unknown'
                description = stopped_thread.GetStopDescription(100)
                self.console_msg('Stop reason: %s' % description)
                event['text'] = description

            event['reason'] = stop_reason_str
            event['threadId'] = stopped_thread.GetThreadID()

        self.send_event('stopped', event)

    def notify_stdio(self, ev_type):
        if ev_type == lldb.SBProcess.eBroadcastBitSTDOUT:
            read_stream = self.process.GetSTDOUT
            category = 'stdout'
        else:
            read_stream = self.process.GetSTDERR
            category = 'stderr'
        output = read_stream(1024)
        while output:
            self.send_event('output', { 'category': category, 'output': output })
            output = read_stream(1024)

    def notify_breakpoint(self, event):
        event_type = lldb.SBBreakpoint.GetBreakpointEventTypeFromEvent(event)
        if event_type == lldb.eBreakpointEventTypeLocationsResolved:
            bp = lldb.SBBreakpoint.GetBreakpointFromEvent(event)
            bp_info = self.make_bp_resp(bp)
            self.send_event('breakpoint', { 'reason': 'changed', 'breakpoint': bp_info })

    def handle_debugger_output(self, output):
        self.console_msg(output)

    def send_event(self, event, body):
        message = {
            'type': 'event',
            'seq': 0,
            'event': event,
            'body': body
        }
        self.send_message(message)

    # Write a message to debug console
    def console_msg(self, output):
        self.send_event('output', { 'category': 'console', 'output': output })

    def map_path_to_local(self, path):
        path = os.path.normpath(path)
        path_normcased = os.path.normcase(path)
        for remote_prefix, local_prefix in self.launch_args.get("sourceMap", {}).items():
            if path_normcased.startswith(os.path.normcase(remote_prefix)):
                # This assumes that os.path.normcase does not change string length,
                # but we want to preserve the original path casing...
                return os.path.normpath(local_prefix + path[len(remote_prefix):])
        return path

    # Ask VSCode extension to display HTML content.
    def display_html(self, body):
        self.send_extension_event({ 'event': 'displayHtml', 'body': body })

def on_breakpoint_hit(frame, bp_loc, internal_dict):
    return DebugSession.current.should_stop_on_bp(bp_loc.GetBreakpoint().GetID(), frame, internal_dict)

# For when we need to let user know they screwed up
class UserError(Exception):
    def __init__(self, message, no_console=False):
        Exception.__init__(self, message)
        # Don't copy error message to debug console if this is set
        self.no_console = no_console

# Result type for async handlers
class AsyncResponse:
    pass

class StaticsScope:
    def __init__(self, frame):
        self.frame = frame

class RegistersScope:
    def __init__(self, frame):
        self.frame = frame

def SBValueListIter(val_list):
    get_value = val_list.GetValueAtIndex
    for i in xrange(val_list.GetSize()):
        yield get_value(i)

def SBValueChildrenIter(val):
    get_value = val.GetChildAtIndex
    for i in xrange(val.GetNumChildren(MAX_VAR_CHILDREN)):
        yield get_value(i)

def opt_lldb_str(s):
    return to_lldb_str(s) if s != None else None

def same_path(path1, path2):
    return os.path.normcase(os.path.normpath(path1)) == os.path.normcase(os.path.normpath(path2))

languages = {
    'rust': {
        'ef_throw': lambda target: target.BreakpointCreateByName('rust_panic'),
        'ef_uncaught': lambda target: target.BreakpointCreateByName('abort'),
    },
    'cpp': {
        'ef_throw': lambda target: target.BreakpointCreateForException(lldb.eLanguageTypeC_plus_plus, False, True),
        'ef_uncaught': lambda target: target.BreakpointCreateByName('terminate'),
    }
}<|MERGE_RESOLUTION|>--- conflicted
+++ resolved
@@ -217,17 +217,13 @@
 
     def pre_launch(self, args):
         expressions.init_formatters(self.debugger)
-        self.stepfilter.set_filters(args.get('stepFilters'))
+        self.stepfilter.set_filters(to_lldb_str(args.get('stepFilters')))
 
     def exec_commands(self, commands):
         if commands is not None:
             result = lldb.SBCommandReturnObject()
             for command in commands:
-<<<<<<< HEAD
-                self.interp.HandleCommand(str(command), result)
-=======
-                interp.HandleCommand(to_lldb_str(command), result)
->>>>>>> b6ed9272
+                self.interp.HandleCommand(to_lldb_str(command), result)
                 sys.stdout.flush()
                 output = result.GetOutput() if result.Succeeded() else result.GetError()
                 self.console_msg(output)
@@ -508,7 +504,6 @@
         else:
             thread.StepInstruction(False)
 
-
     def DEBUG_stepOut(self, args):
         self.before_resume()
         tid = args['threadId']
@@ -637,12 +632,7 @@
         return { 'variables': variables }
 
     def DEBUG_completions(self, args):
-<<<<<<< HEAD
-        text = str(args['text'])
-=======
-        interp = self.debugger.GetCommandInterpreter()
         text = to_lldb_str(args['text'])
->>>>>>> b6ed9272
         column = int(args['column'])
         matches = lldb.SBStringList()
         result = self.interp.HandleCompletion(text, column-1, 0, -1, matches)
@@ -676,11 +666,7 @@
         # evaluate
         result = lldb.SBCommandReturnObject()
         if '\n' not in command:
-<<<<<<< HEAD
-            self.interp.HandleCommand(str(command), result)
-=======
-            interp.HandleCommand(to_lldb_str(command), result)
->>>>>>> b6ed9272
+            self.interp.HandleCommand(to_lldb_str(command), result)
         else:
             # multiline command
             tmp_file = tempfile.NamedTemporaryFile()
